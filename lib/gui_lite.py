from PyQt4.QtCore import *
from PyQt4.QtGui import *
from decimal import Decimal as D
from util import appdata_dir, get_resource_path as rsrc
from i18n import _
import decimal
import exchange_rate
import os.path
import random
import re
import sys
import time
import wallet
import webbrowser
import history_widget

try:
    import lib.gui_qt as gui_qt
except ImportError:
    import electrum.gui_qt as gui_qt

bitcoin = lambda v: v * 100000000

def IconButton(filename, parent=None):
    pixmap = QPixmap(filename)
    icon = QIcon(pixmap)
    return QPushButton(icon, "", parent)

class Timer(QThread):
    def run(self):
        while True:
            self.emit(SIGNAL('timersignal'))
            time.sleep(0.5)

def resize_line_edit_width(line_edit, text_input):
    metrics = QFontMetrics(qApp.font())
    # Create an extra character to add some space on the end
    text_input += "A"
    line_edit.setMinimumWidth(metrics.width(text_input))

def cd_data_dir():
    assert sys.argv
    prefix_path = os.path.dirname(sys.argv[0])
    local_data = os.path.join(prefix_path, "data")
    if os.path.exists(os.path.join(local_data, "style.css")):
        data_dir = local_data
    else:
        data_dir = appdata_dir()
    QDir.setCurrent(data_dir)

class ElectrumGui:

    def __init__(self, wallet):
        self.wallet = wallet
        self.app = QApplication(sys.argv)
        # Should probably not modify the current path but instead
        # change the behaviour of rsrc(...)
        self.old_path = QDir.currentPath()
        cd_data_dir()
        with open(rsrc("style.css")) as style_file:
            self.app.setStyleSheet(style_file.read())

    def main(self, url):
        actuator = MiniActuator(self.wallet)
        self.mini = MiniWindow(actuator, self.expand)
        driver = MiniDriver(self.wallet, self.mini)

        # Reset path back to original value now that loading the GUI
        # is completed.
        QDir.setCurrent(self.old_path)

        if url:
            self.set_url(url)

        timer = Timer()
        timer.start()
        self.expert = gui_qt.ElectrumWindow(self.wallet)
        self.expert.app = self.app
        self.expert.connect_slots(timer)
        self.expert.update_wallet()

        self.app.exec_()

    def expand(self):
        self.mini.hide()
        self.expert.show()

    def set_url(self, url):
        payto, amount, label, message, signature, identity, url = \
            self.wallet.parse_url(url, self.show_message, self.show_question)
        self.mini.set_payment_fields(payto, amount)

    def show_message(self, message):
        QMessageBox.information(self.mini, _("Message"), message, _("OK"))

    def show_question(self, message):
        choice = QMessageBox.question(self.mini, _("Message"), message,
                                      QMessageBox.Yes|QMessageBox.No,
                                      QMessageBox.No)
        return choice == QMessageBox.Yes

    def restore_or_create(self):
        qt_gui_object = gui_qt.ElectrumGui(self.wallet, self.app)
        return qt_gui_object.restore_or_create()

class MiniWindow(QDialog):

    def __init__(self, actuator, expand_callback):
        super(MiniWindow, self).__init__()

        self.actuator = actuator

        self.btc_balance = None
        self.quote_currencies = ["EUR", "USD", "GBP"]
        self.actuator.set_configured_currency(self.set_quote_currency)
        self.exchanger = exchange_rate.Exchanger(self)
        # Needed because price discovery is done in a different thread
        # which needs to be sent back to this main one to update the GUI
        self.connect(self, SIGNAL("refresh_balance()"), self.refresh_balance)

        self.balance_label = BalanceLabel(self.change_quote_currency)
        self.balance_label.setObjectName("balance_label")

        self.receive_button = QPushButton(_("&Receive"))
        self.receive_button.setObjectName("receive_button")
        self.receive_button.setDefault(True)
        self.connect(self.receive_button, SIGNAL("clicked()"), self.copy_address)

        # Bitcoin address code
        self.address_input = QLineEdit()
        self.address_input.setPlaceholderText(_("Enter a Bitcoin address..."))
        self.address_input.setObjectName("address_input")


        self.connect(self.address_input, SIGNAL("textEdited(QString)"), self.address_field_changed)
        resize_line_edit_width(self.address_input, "1BtaFUr3qVvAmwrsuDuu5zk6e4s2rxd2Gy")

        self.address_completions = QStringListModel()
        address_completer = QCompleter(self.address_input)
        address_completer.setCaseSensitivity(False)
        address_completer.setModel(self.address_completions)
        self.address_input.setCompleter(address_completer)

        address_layout = QHBoxLayout()
        address_layout.addWidget(self.address_input)

        self.amount_input = QLineEdit()
        self.amount_input.setPlaceholderText(_("... and amount"))
        self.amount_input.setObjectName("amount_input")
        # This is changed according to the user's displayed balance
        self.amount_validator = QDoubleValidator(self.amount_input)
        self.amount_validator.setNotation(QDoubleValidator.StandardNotation)
        self.amount_validator.setDecimals(8)
        self.amount_input.setValidator(self.amount_validator)

        # This removes the very ugly OSX highlighting, please leave this in :D
        self.address_input.setAttribute(Qt.WA_MacShowFocusRect, 0)
        self.amount_input.setAttribute(Qt.WA_MacShowFocusRect, 0)
        
        self.connect(self.amount_input, SIGNAL("textChanged(QString)"),
                     self.amount_input_changed)

        self.send_button = QPushButton(_("&Send"))
        self.send_button.setObjectName("send_button")
        self.send_button.setDisabled(True);
        self.connect(self.send_button, SIGNAL("clicked()"), self.send)

        main_layout = QGridLayout(self)

        main_layout.addWidget(self.balance_label, 0, 0)
        main_layout.addWidget(self.receive_button, 0, 1)

        main_layout.addWidget(self.address_input, 1, 0, 1, -1)

        main_layout.addWidget(self.amount_input, 2, 0)
        main_layout.addWidget(self.send_button, 2, 1)

        self.history_list = history_widget.HistoryWidget()
        self.history_list.setObjectName("history")
        self.history_list.hide()
        self.history_list.setAlternatingRowColors(True)
        main_layout.addWidget(self.history_list, 3, 0, 1, -1)

        menubar = QMenuBar()
        electrum_menu = menubar.addMenu(_("&Bitcoin"))
<<<<<<< HEAD
        #electrum_menu.addMenu(_("&Servers"))
        #electrum_menu.addSeparator()
=======
        electrum_menu.addMenu(_("&Servers"))
        electrum_menu.addSeparator()
>>>>>>> c506139e
        electrum_menu.addAction(_("&Quit"))

        view_menu = menubar.addMenu(_("&View"))
        expert_gui = view_menu.addAction(_("&Pro Mode"))
        self.connect(expert_gui, SIGNAL("triggered()"), expand_callback)
<<<<<<< HEAD

=======
        view_menu.addMenu(_("&Themes"))
        view_menu.addSeparator()
        show_history = view_menu.addAction(_("Show History"))
        show_history.setCheckable(True)
        self.connect(show_history, SIGNAL("toggled(bool)"), self.show_history)

        settings_menu = menubar.addMenu(_("&Settings"))
        settings_menu.addAction(_("&Configure Electrum"))
        
        help_menu = menubar.addMenu(_("&Help"))
        the_website = help_menu.addAction(_("&Website"))
        self.connect(the_website, SIGNAL("triggered()"), self.the_website)
        help_menu.addSeparator()
        report_bug = help_menu.addAction(_("&Report Bug"))
        self.connect(report_bug, SIGNAL("triggered()"), self.show_report_bug)
        show_about = help_menu.addAction(_("&About"))
        self.connect(show_about, SIGNAL("triggered()"), self.show_about)
>>>>>>> c506139e
        main_layout.setMenuBar(menubar)

        quit_shortcut = QShortcut(QKeySequence("Ctrl+Q"), self)
        self.connect(quit_shortcut, SIGNAL("activated()"), self.close)
        close_shortcut = QShortcut(QKeySequence("Ctrl+W"), self)
        self.connect(close_shortcut, SIGNAL("activated()"), self.close)

        self.setWindowIcon(QIcon(":electrum.png"))
        self.setWindowTitle("Electrum")
        self.setWindowFlags(Qt.Window|Qt.MSWindowsFixedSizeDialogHint)
        self.layout().setSizeConstraint(QLayout.SetFixedSize)
        self.setObjectName("main_window")
        self.show()
    
    def recompute_style(self):
        qApp.style().unpolish(self)
        qApp.style().polish(self)

    def closeEvent(self, event):
        super(MiniWindow, self).closeEvent(event)
        qApp.quit()

    def set_payment_fields(self, dest_address, amount):
        self.address_input.setText(dest_address)
        self.address_field_changed(dest_address)
        self.amount_input.setText(amount)

    def activate(self):
        pass

    def deactivate(self):
        pass

    def set_quote_currency(self, currency):
        assert currency in self.quote_currencies
        self.quote_currencies.remove(currency)
        self.quote_currencies = [currency] + self.quote_currencies
        self.refresh_balance()

    def change_quote_currency(self):
        self.quote_currencies = \
            self.quote_currencies[1:] + self.quote_currencies[0:1]
        self.actuator.set_config_currency(self.quote_currencies[0])
        self.refresh_balance()

    def refresh_balance(self):
        if self.btc_balance is None:
            # Price has been discovered before wallet has been loaded
            # and server connect... so bail.
            return
        self.set_balances(self.btc_balance)
        self.amount_input_changed(self.amount_input.text())

    def set_balances(self, btc_balance):
        self.btc_balance = btc_balance
        quote_text = self.create_quote_text(btc_balance)
        if quote_text:
            quote_text = "(%s)" % quote_text
        btc_balance = "%.2f" % (btc_balance / bitcoin(1))
        self.balance_label.set_balance_text(btc_balance, quote_text)
        self.setWindowTitle("Electrum - %s BTC" % btc_balance)

    def amount_input_changed(self, amount_text):
        self.check_button_status()

        try:
            amount = D(str(amount_text))
        except decimal.InvalidOperation:
            self.balance_label.show_balance()
        else:
            quote_text = self.create_quote_text(amount * bitcoin(1))
            if quote_text:
                self.balance_label.set_amount_text(quote_text)
                self.balance_label.show_amount()
            else:
                self.balance_label.show_balance()

    def create_quote_text(self, btc_balance):
        quote_currency = self.quote_currencies[0]
        quote_balance = self.exchanger.exchange(btc_balance, quote_currency)
        if quote_balance is None:
            quote_text = ""
        else:
            quote_text = "%.2f %s" % ((quote_balance / bitcoin(1)),
                                      quote_currency)
        return quote_text

    def send(self):
        if self.actuator.send(self.address_input.text(),
                              self.amount_input.text(), self):
            self.address_input.setText("")
            self.amount_input.setText("")

    def check_button_status(self):
      if (self.address_input.property("isValid") is True and
          len(self.amount_input.text()) > 0):
        self.send_button.setDisabled(False)
      else:
        self.send_button.setDisabled(True)

    def address_field_changed(self, address):
        if self.actuator.is_valid(address):
            self.check_button_status()
            self.address_input.setProperty("isValid", True)
            self.recompute_style(self.address_input)
        else:
            self.send_button.setDisabled(True)
            self.address_input.setProperty("isValid", False)
            self.recompute_style(self.address_input)

        if len(address) == 0:
            self.address_input.setProperty("isValid", None)
            self.recompute_style(self.address_input)

    def recompute_style(self, element):
        self.style().unpolish(element)
        self.style().polish(element)

    def copy_address(self):
        receive_popup = ReceivePopup(self.receive_button)
        self.actuator.copy_address(receive_popup)

    def update_completions(self, completions):
        self.address_completions.setStringList(completions)

    def update_history(self, tx_history):
        for tx in tx_history[-10:]:
            address = tx["default_label"]
            amount = D(tx["value"]) / 10**8
            self.history_list.append(address, amount)

    def acceptbit(self):
        self.actuator.acceptbit(self.quote_currencies[0])

    def the_website(self):
        webbrowser.open("http://electrum-desktop.com")

    def show_about(self):
        QMessageBox.about(self, "Electrum",
            _("Electrum's focus is speed, with low resource usage and simplifying Bitcoin. You do not need to perform regular backups, because your wallet can be recovered from a secret phrase that you can memorize or write on paper. Startup times are instant because it operates in conjuction with high-performance servers that handle the most complicated parts of the Bitcoin system."))

    def show_report_bug(self):
        QMessageBox.information(self, "Electrum - " + _("Reporting Bugs"),
            _("Email bug reports to %s") % "genjix" + "@" + "riseup.net")

    def show_history(self, toggle_state):
        if toggle_state:
            self.history_list.show()
        else:
            self.history_list.hide()

class BalanceLabel(QLabel):

    SHOW_CONNECTING = 1
    SHOW_BALANCE = 2
    SHOW_AMOUNT = 3

    def __init__(self, change_quote_currency, parent=None):
        super(QLabel, self).__init__(_("Connecting..."), parent)
        self.change_quote_currency = change_quote_currency
        self.state = self.SHOW_CONNECTING
        self.balance_text = ""
        self.amount_text = ""

    def mousePressEvent(self, event):
        if self.state != self.SHOW_CONNECTING:
            self.change_quote_currency()

    def set_balance_text(self, btc_balance, quote_text):
        if self.state == self.SHOW_CONNECTING:
            self.state = self.SHOW_BALANCE
        self.balance_text = "<span style='font-size: 18pt'>%s</span> <span style='font-size: 10pt'>BTC</span> <span style='font-size: 10pt'>%s</span>" % (btc_balance, quote_text)
        if self.state == self.SHOW_BALANCE:
            self.setText(self.balance_text)

    def set_amount_text(self, quote_text):
        self.amount_text = "<span style='font-size: 10pt'>%s</span>" % quote_text
        if self.state == self.SHOW_AMOUNT:
            self.setText(self.amount_text)

    def show_balance(self):
        if self.state == self.SHOW_AMOUNT:
            self.state = self.SHOW_BALANCE
            self.setText(self.balance_text)

    def show_amount(self):
        if self.state == self.SHOW_BALANCE:
            self.state = self.SHOW_AMOUNT
            self.setText(self.amount_text)

def ok_cancel_buttons(dialog):
    row_layout = QHBoxLayout()
    row_layout.addStretch(1)
    ok_button = QPushButton(_("OK"))
    row_layout.addWidget(ok_button)
    ok_button.clicked.connect(dialog.accept)
    cancel_button = QPushButton(_("Cancel"))
    row_layout.addWidget(cancel_button)
    cancel_button.clicked.connect(dialog.reject)
    return row_layout

class PasswordDialog(QDialog):

    def __init__(self, parent):
        super(QDialog, self).__init__(parent)

        self.setModal(True)

        self.password_input = QLineEdit()
        self.password_input.setEchoMode(QLineEdit.Password)

        main_layout = QVBoxLayout(self)
        message = _('Please enter your password')
        main_layout.addWidget(QLabel(message))

        grid = QGridLayout()
        grid.setSpacing(8)
        grid.addWidget(QLabel(_('Password')), 1, 0)
        grid.addWidget(self.password_input, 1, 1)
        main_layout.addLayout(grid)

        main_layout.addLayout(ok_cancel_buttons(self))
        self.setLayout(main_layout) 

    def run(self):
        if not self.exec_():
            return
        return unicode(self.password_input.text())

class ReceivePopup(QDialog):

    def leaveEvent(self, event):
        self.close()

    def setup(self, address):
        label = QLabel(_("Copied your Bitcoin address to the clipboard!"))
        address_display = QLineEdit(address)
        address_display.setReadOnly(True)
        resize_line_edit_width(address_display, address)

        main_layout = QVBoxLayout(self)
        main_layout.addWidget(label)
        main_layout.addWidget(address_display)

        self.setMouseTracking(True)
        self.setWindowTitle("Electrum - " + _("Receive Bitcoin payment"))
        self.setWindowFlags(Qt.Window|Qt.FramelessWindowHint|Qt.MSWindowsFixedSizeDialogHint)
        self.layout().setSizeConstraint(QLayout.SetFixedSize)
        #self.setFrameStyle(QFrame.WinPanel|QFrame.Raised)
        #self.setAlignment(Qt.AlignCenter)

    def popup(self):
        parent = self.parent()
        top_left_pos = parent.mapToGlobal(parent.rect().bottomLeft())
        self.move(top_left_pos)
        center_mouse_pos = self.mapToGlobal(self.rect().center())
        QCursor.setPos(center_mouse_pos)
        self.show()

class MiniActuator:

    def __init__(self, wallet):
        self.wallet = wallet

    def set_configured_currency(self, set_quote_currency):
        currency = self.wallet.conversion_currency
        # currency can be none when Electrum is used for the first
        # time and no setting has been created yet.
        if currency is not None:
            set_quote_currency(currency)

    def set_config_currency(self, conversion_currency):
        self.wallet.conversion_currency = conversion_currency

    def copy_address(self, receive_popup):
        addrs = [addr for addr in self.wallet.all_addresses()
                 if not self.wallet.is_change(addr)]
        # Select most recent addresses from gap limit
        addrs = addrs[-self.wallet.gap_limit:]
        copied_address = random.choice(addrs)
        qApp.clipboard().setText(copied_address)
        receive_popup.setup(copied_address)
        receive_popup.popup()

    def send(self, address, amount, parent_window):
        dest_address = self.fetch_destination(address)

        if dest_address is None or not self.wallet.is_valid(dest_address):
            QMessageBox.warning(parent_window, _('Error'), 
                _('Invalid Bitcoin Address') + ':\n' + address, _('OK'))
            return False

        convert_amount = lambda amount: \
            int(D(unicode(amount)) * bitcoin(1))
        amount = convert_amount(amount)

        if self.wallet.use_encryption:
            password_dialog = PasswordDialog(parent_window)
            password = password_dialog.run()
            if not password:
                return
        else:
            password = None

        fee = 0
        # 0.1 BTC = 10000000
        if amount < bitcoin(1) / 10:
            # 0.001 BTC
            fee = bitcoin(1) / 1000

        try:
            tx = self.wallet.mktx(dest_address, amount, "", password, fee)
        except BaseException as error:
            QMessageBox.warning(parent_window, _('Error'), str(error), _('OK'))
            return False
            
        status, message = self.wallet.sendtx(tx)
        if not status:
            QMessageBox.warning(parent_window, _('Error'), message, _('OK'))
            return False

        QMessageBox.information(parent_window, '',
            _('Payment sent.') + '\n' + message, _('OK'))
        return True

    def fetch_destination(self, address):
        recipient = unicode(address).strip()

        # alias
        match1 = re.match("^(|([\w\-\.]+)@)((\w[\w\-]+\.)+[\w\-]+)$",
                          recipient)

        # label or alias, with address in brackets
        match2 = re.match("(.*?)\s*\<([1-9A-HJ-NP-Za-km-z]{26,})\>",
                          recipient)
        
        if match1:
            dest_address = \
                self.wallet.get_alias(recipient, True, 
                                      self.show_message, self.question)
            return dest_address
        elif match2:
            return match2.group(2)
        else:
            return recipient

    def is_valid(self, address):
        return self.wallet.is_valid(address)

    def acceptbit(self, currency):
        master_pubkey = self.wallet.master_public_key.encode("hex")
        url = "http://acceptbit.com/mpk/%s/%s" % (master_pubkey, currency)
        webbrowser.open(url)

class MiniDriver(QObject):

    INITIALIZING = 0
    CONNECTING = 1
    SYNCHRONIZING = 2
    READY = 3

    def __init__(self, wallet, window):
        super(QObject, self).__init__()

        self.wallet = wallet
        self.window = window

        self.wallet.register_callback(self.update_callback)

        self.state = None

        self.initializing()
        self.connect(self, SIGNAL("updatesignal()"), self.update)
        self.update_callback()

    # This is a hack to workaround that Qt does not like changing the
    # window properties from this other thread before the runloop has
    # been called from.
    def update_callback(self):
        self.emit(SIGNAL("updatesignal()"))

    def update(self):
        if not self.wallet.interface:
            self.initializing()
        elif not self.wallet.interface.is_connected:
            self.connecting()
        elif not self.wallet.blocks == -1:
            self.connecting()
        elif not self.wallet.is_up_to_date:
            self.synchronizing()
        else:
            self.ready()

        if self.wallet.up_to_date:
            self.update_balance()
            self.update_completions()
            self.update_history()

    def initializing(self):
        if self.state == self.INITIALIZING:
            return
        self.state = self.INITIALIZING
        self.window.deactivate()

    def connecting(self):
        if self.state == self.CONNECTING:
            return
        self.state = self.CONNECTING
        self.window.deactivate()

    def synchronizing(self):
        if self.state == self.SYNCHRONIZING:
            return
        self.state = self.SYNCHRONIZING
        self.window.deactivate()

    def ready(self):
        if self.state == self.READY:
            return
        self.state = self.READY
        self.window.activate()

    def update_balance(self):
        conf_balance, unconf_balance = self.wallet.get_balance()
        balance = D(conf_balance + unconf_balance)
        self.window.set_balances(balance)

    def update_completions(self):
        completions = []
        for addr, label in self.wallet.labels.items():
            if addr in self.wallet.addressbook:
                completions.append("%s <%s>" % (label, addr))
        completions = completions + self.wallet.aliases.keys()
        self.window.update_completions(completions)

    def update_history(self):
        tx_history = self.wallet.get_tx_history()
        self.window.update_history(tx_history)

if __name__ == "__main__":
    app = QApplication(sys.argv)
    with open(rsrc("style.css")) as style_file:
        app.setStyleSheet(style_file.read())
    mini = MiniWindow()
    sys.exit(app.exec_())
<|MERGE_RESOLUTION|>--- conflicted
+++ resolved
@@ -183,30 +183,16 @@
 
         menubar = QMenuBar()
         electrum_menu = menubar.addMenu(_("&Bitcoin"))
-<<<<<<< HEAD
-        #electrum_menu.addMenu(_("&Servers"))
-        #electrum_menu.addSeparator()
-=======
-        electrum_menu.addMenu(_("&Servers"))
-        electrum_menu.addSeparator()
->>>>>>> c506139e
         electrum_menu.addAction(_("&Quit"))
 
         view_menu = menubar.addMenu(_("&View"))
         expert_gui = view_menu.addAction(_("&Pro Mode"))
         self.connect(expert_gui, SIGNAL("triggered()"), expand_callback)
-<<<<<<< HEAD
-
-=======
-        view_menu.addMenu(_("&Themes"))
-        view_menu.addSeparator()
+
         show_history = view_menu.addAction(_("Show History"))
         show_history.setCheckable(True)
         self.connect(show_history, SIGNAL("toggled(bool)"), self.show_history)
 
-        settings_menu = menubar.addMenu(_("&Settings"))
-        settings_menu.addAction(_("&Configure Electrum"))
-        
         help_menu = menubar.addMenu(_("&Help"))
         the_website = help_menu.addAction(_("&Website"))
         self.connect(the_website, SIGNAL("triggered()"), self.the_website)
@@ -215,7 +201,7 @@
         self.connect(report_bug, SIGNAL("triggered()"), self.show_report_bug)
         show_about = help_menu.addAction(_("&About"))
         self.connect(show_about, SIGNAL("triggered()"), self.show_about)
->>>>>>> c506139e
+
         main_layout.setMenuBar(menubar)
 
         quit_shortcut = QShortcut(QKeySequence("Ctrl+Q"), self)
