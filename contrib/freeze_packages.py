#!/usr/bin/env python3
import os
import shutil
import subprocess
import sys

venv_dir = os.path.join(os.path.expanduser('~'), ".electrum-sv-venv")
CONTRIB_PATH = os.path.dirname(os.path.realpath(__file__))

if shutil.which("virtualenv") is None:
    print("Please install virtualenv", file=sys.stderr)
    sys.exit(1)

if sys.platform == "win32":
    venv_script_dirname = "Scripts"
else:
    venv_script_dirname = "bin"

python_exe = shutil.which("python3")
if sys.platform == "win32":
    python_exe = sys.executable

<<<<<<< HEAD
for r_suffix in [ '',  '-hw', '-binaries', '-dev']:
=======
for r_suffix in [ '-pyinstaller', '',  '-hw', '-binaries' ]:
>>>>>>> 5520d2f0
    if os.path.exists(venv_dir):
        shutil.rmtree(venv_dir)

    print(f"virtualenv -p \"{sys.executable}\" {venv_dir}")
    os.system(f"virtualenv -p \"{sys.executable}\" {venv_dir}")

    venv_python = os.path.join(venv_dir, venv_script_dirname, "python")
    venv_pip = os.path.join(venv_dir, venv_script_dirname, "pip")

    requirements_filename = f"requirements{r_suffix}.txt"
    print(f"Installing dependencies for '{requirements_filename}'")

    r_path = os.path.join(CONTRIB_PATH, "requirements", requirements_filename)
    result = subprocess.run([ venv_pip,
        "--disable-pip-version-check",
        "install", "-r", r_path, "--upgrade" ])

    result = subprocess.run([ venv_pip, 'freeze', '--all'], stdout=subprocess.PIPE)
    package_names = result.stdout.splitlines()

    print("OK.")

    print("Generating package hashes...")
    subprocess.run([ venv_pip,
        "--disable-pip-version-check",
        "install", "hashin" ])

    dr_path = os.path.join(CONTRIB_PATH, "deterministic-build", f"requirements{r_suffix}.txt")
    # If these files are not updating correctly, they can be forced to update by deleting them.
    # But hashin will not write to a non-existent requrirements file, so we should recreate them.
    if not os.path.exists(dr_path):
        with open(dr_path, 'w') as f:
            f.write('')

    print(f".. target: {dr_path}")
    for package_name in package_names:
        print(f".. hashing {package_name}")
        subprocess.run(
            [ venv_python, "-m", "hashin", "-r", dr_path, bytes.decode(package_name, 'utf-8') ],
            stdout=subprocess.PIPE,
            stderr=subprocess.STDOUT)

    print("OK.")

print("Done. Updated requirements")<|MERGE_RESOLUTION|>--- conflicted
+++ resolved
@@ -20,11 +20,7 @@
 if sys.platform == "win32":
     python_exe = sys.executable
 
-<<<<<<< HEAD
-for r_suffix in [ '',  '-hw', '-binaries', '-dev']:
-=======
 for r_suffix in [ '-pyinstaller', '',  '-hw', '-binaries' ]:
->>>>>>> 5520d2f0
     if os.path.exists(venv_dir):
         shutil.rmtree(venv_dir)
 
